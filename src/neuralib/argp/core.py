from __future__ import annotations

import argparse
import collections
import sys
<<<<<<< HEAD
import warnings
=======
from types import UnionType
>>>>>>> 6fa7371d
from typing import (
    Iterable, Sequence, Type, TypeVar, Union, Literal, Callable,
    overload, get_origin, get_args, Any, Optional, get_type_hints
)

__all__ = [
    'AbstractParser',
    'new_parser',
    'new_command_parser',
    'parse_args',
    'parse_command_args',
    'set_options',
    'argument', 'as_argument',
    'with_defaults',
    'print_help',
    'as_dict',
    'copy_argument',
    #
    'Argument'
]

T = TypeVar('T')
Nargs = Literal[
    '*', '+', '?', '...'
]
Actions = Literal[
    'store',
    'store_const',
    'store_true',
    'store_false',
    'append',
    'append_const',
    'extend',
    'count',
    'help',
    'version',
        #
    'boolean'
]


class AbstractParser:
    USAGE: str = None
    """parser usage."""

    DESCRIPTION: str = None
    """parser description."""

    EPILOG: str = None
    """parser epilog. Could be override as a method if its content is dynamic-generated."""

    def __new__(cls, *args, **kwargs):
        obj = object.__new__(cls)
        with_defaults(obj)
        return obj

    @classmethod
    def new_parser(cls, **kwargs) -> argparse.ArgumentParser:
        """create an ``argparse.ArgumentParser``.

        class variable: ``USAGE``, ``DESCRIPTION`` and ``EPILOG`` are used when creation.

        >>> class A(AbstractParser):
        ...     @classmethod
        ...     def new_parser(cls, **kwargs) -> argparse.ArgumentParser:
        ...         return super().new_parser(**kwargs)

        :param kwargs: keyword parameters to ArgumentParser
        :return: an ArgumentParser.
        """
        return new_parser(cls, **kwargs)

    def main(self, args: list[str] | tuple[list[str] | list[str]] | None = None, *,
             exit_on_error: bool = True):
        """parsing the commandline input *args* and set the argument attributes,
        then call :meth:`.run()`.

        **Example**

        if overwrite with the argument default, use *args*

        >>> AbstractParser().main((['--source=allen_mouse_25um', '--region=VISal,VISam,...'], []))

        :param args: commandline arguments, or a tuple of (prepend, append) arguments
        :param exit_on_error: exit when commandline parsed fail. Otherwise, raise a ``RuntimeError``.
        """
        if args is not None:
            if isinstance(args, list):
                pass
            elif isinstance(args, tuple):
                prepend, append = args[0], args[1]
                args = [*prepend, *sys.argv[1:], *append]
            else:
                raise TypeError('')

        parser = self.new_parser(reset=True)
        self._action_validate(parser)

        #
        try:
            result = parser.parse_args(args)
        except SystemExit as e:
            if exit_on_error:
                raise
            else:
                raise RuntimeError() from e
        else:
            set_options(self, result)
            self.post_parsing()
            self.run()

    @staticmethod
    def _action_validate(parser: argparse.ArgumentParser):
        for action in parser._actions:
            try:
                parser._get_formatter()._format_action(action)
            except ValueError as e:
                print("Error formatting help for argument:")
                print("  Option strings:", action.option_strings)
                print("  Destination:", action.dest)
                print("  Help text:", action.help)
                raise RuntimeError(repr(e))

    def run(self):
        """called when all argument attributes are set"""
        pass

    def post_parsing(self):
        """called when all argument attributes are set but before :meth:`.run()`.

        It is used for a common operation for a common option class,
        for example, checking arguments before doing things.
        """
        pass


class Argument(object):
    """Descriptor (https://docs.python.org/3/glossary.html#term-descriptor).
    Carried the arguments pass to ``argparse.ArgumentParser.add_argument``.

    **Creation**

    Use :func:`~neuralib.argp.core.argument()`.

    >>> class Example:
    ...     a: str = argument('-a')

    """

    def __init__(self, *options, group: str = None, ex_group: str = None, **kwargs):
        """

        :param options: options
        :param group: argument group.
        :param ex_group: mutually exclusive group.
        :param kwargs:
        """
        self.attr = None
        self.attr_type = Any
        self.group = group
        self.ex_group = ex_group
        self.options = options
        self.kwargs = kwargs

    @property
    def default(self):
        try:
            return self.kwargs['default']
        except KeyError:
            pass

        raise ValueError

    @property
    def const(self):
        try:
            return self.kwargs['const']
        except KeyError:
            pass

        raise ValueError

    @property
    def metavar(self) -> Optional[str]:
        return self.kwargs.get('metavar', None)

    @property
    def choices(self) -> Optional[tuple[str, ...]]:
        return self.kwargs.get('choices', None)

    @property
    def required(self) -> bool:
        return self.kwargs.get('required', False)

    @property
    def help(self) -> Optional[str]:
        return self.kwargs.get('help', None)

    def __set_name__(self, owner: Type, name: str):
        self.attr = name
        self.attr_type = get_type_hints(owner).get(name, Any)

    def __get__(self, instance, owner=None):
        if instance is None:
            if owner is not None:  # ad-hoc for the document building
                self.__doc__ = self.help
            return self
        try:
            return instance.__dict__[f'__{self.attr}']
        except KeyError:
            pass

        raise AttributeError(self.attr)

    def __set__(self, instance, value):
        validated_value = self._validate(value)
        instance.__dict__[f'__{self.attr}'] = validated_value

    def __delete__(self, instance):
        try:
            del instance.__dict__[f'__{self.attr}']
        except KeyError:
            pass

    def _validate(self, value):
        if value is None:
            return value

        def _apply_validator(val):
            ret = self.kwargs['validator'](val)
            if isinstance(ret, bool):
                if not ret:
                    raise ValueError(f"Validation failed: {self.attr}")
                return val
            else:
                return ret

        # for sequences, apply length validations and then a custom validator if provided.
        if isinstance(value, (list, tuple)):
            min_len = self.kwargs.get('min_length')
            max_len = self.kwargs.get('max_length')
            if min_len is not None and len(value) < min_len:
                raise ValueError(f"Length of '{self.attr}' must be at least {min_len}, got {len(value)}.")
            if max_len is not None and len(value) > max_len:
                raise ValueError(f"Length of '{self.attr}' must be at most {max_len}, got {len(value)}.")
            if 'validator' in self.kwargs:
                value = _apply_validator(value)

            return value
        else:
            if 'min_length' in self.kwargs or 'max_length' in self.kwargs:
                warnings.warn("Length validation only applicable for sequence", UserWarning)

        # numerical validators
        gt = self.kwargs.get('gt')
        lt = self.kwargs.get('lt')
        if gt is not None and lt is not None:
            if not (gt < value < lt):
                raise ValueError(f"Value for '{self.attr}' must be between {gt} and {lt}, got {value}.")
        elif gt is not None:
            if not (value > gt):
                raise ValueError(f"Value for '{self.attr}' must be greater than {gt}, got {value}.")
        elif lt is not None:
            if not (value < lt):
                raise ValueError(f"Value for '{self.attr}' must be less than {lt}, got {value}.")

        # custom validator
        if 'validator' in self.kwargs:
            value = _apply_validator(value)

        return value

    def add_argument(self, ap: argparse.ArgumentParser, instance):
        """Add this into `argparse.ArgumentParser`.

        :param ap:
        :param instance:
        :return:
        """
        kwargs = self.complete_kwargs()

        try:
            return ap.add_argument(*self.options, **kwargs, dest=self.attr)
        except TypeError as e:
            if isinstance(instance, type):
                name = instance.__name__
            else:
                name = type(instance).__name__
            raise RuntimeError(f'{name}.{self.attr} : ' + repr(e)) from e

    def complete_kwargs(self) -> dict[str, Any]:
        """infer missing keywords.

        :return: kwargs
        """
        attr_type = self.attr_type
        kwargs = dict(self.kwargs)

        if self.ex_group is not None:
            kwargs.pop('required', False)  # has passed to the add_mutually_exclusive_group

        if 'type' not in kwargs:
            if attr_type == bool:
                if 'action' not in kwargs:
                    if kwargs.get('default', False) is False:
                        kwargs['action'] = 'store_true'
                        kwargs.setdefault('default', False)
                    else:
                        kwargs['action'] = 'store_false'
                        kwargs.setdefault('default', True)

            elif get_origin(attr_type) == Literal:
                kwargs.setdefault('choices', get_args(attr_type))

            elif get_origin(attr_type) is Union or get_origin(attr_type) is UnionType:
                type_args = get_args(attr_type)
                if len(type_args) == 2 and type_args[1] is type(None):
                    if get_origin(type_args[0]) == Literal:
                        kwargs.setdefault('choices', get_args(type_args[0]))
                    elif callable(type_args[0]):
                        kwargs['type'] = type_args[0]

            elif kwargs.get('action', None) in ['append', 'extend']:
                coll_attr_type = get_origin(attr_type)
                if coll_attr_type == list:
                    kwargs['type'] = get_args(attr_type)[0]
                else:
                    raise RuntimeError(f"cannot infer type. {self.attr} missing keyword type.")
            elif callable(attr_type):
                kwargs['type'] = attr_type

        for key in ('gt', 'lt', 'min_length', 'max_length', 'validator'):
            kwargs.pop(key, None)

        return kwargs

    @overload
    def with_options(self,
                     option: Union[str, dict[str, str]] = None,
                     *options: str,
                     action: Actions = None,
                     nargs: Union[int, Nargs] = None,
                     const: T = None,
                     default: T = None,
                     type: Union[Type, Callable[[str], T]] = None,
                     choices: Sequence[str] = None,
                     required: bool = None,
                     help: str = None,
                     group: str = None,
                     metavar: str = None) -> 'Argument':
        pass

    def with_options(self, *options, **kwargs) -> 'Argument':
        """Modify or update keyword parameter and return a new argument.

        option flags update rule:

        1. ``()`` : do not update options
        2. ``('-a', '-b')`` : replace options
        3. ``(..., '-c')`` : append options
        4. ``({'-a': '-A'})`` : rename options
        4. ``({'-a': '-A'}, ...)`` : rename options, keep options if not in the dict.

        general form:

            ``() | (dict?, ...?, *str)``

        :param options: change option flags
        :param kwargs: change keyword parameters, use `...` to unset parameter
        :return:
        """
        kw = dict(self.kwargs)
        kw['group'] = self.group
        kw['ex_group'] = self.ex_group
        kw.update(kwargs)

        for k in list(kw.keys()):
            if kw[k] is ...:
                del kw[k]

        if len(self.options) > 0:
            if len(options) == 0:
                return Argument(*self.options, **kw)
            elif options[0] is ...:
                return Argument(*self.options, *options[1:], **kw)
            elif isinstance(options[0], dict):
                if len(options) == 1:
                    return Argument(*self._map_options(options[0], False), **kw)
                if len(options) == 2 and options[1] is ...:
                    return Argument(*self._map_options(options[0], True), **kw)
                if options[1] is ...:
                    return Argument(*self._map_options(options[0], True), *options[2:], **kw)
                else:
                    return Argument(*self._map_options(options[0], False), *options[1:], **kw)
            else:
                return Argument(*options, **kw)

        else:
            if len(options) > 0:
                raise RuntimeError('cannot change positional argument to optional')

            return Argument(**kw)

    def _map_options(self, mapping: dict[str, str], keep: bool) -> list[str]:
        new_opt = []
        for old_opt in self.options:
            try:
                new_opt.append(mapping[old_opt])
            except KeyError:
                if keep:
                    new_opt.append(old_opt)
        return new_opt


@overload
def argument(*options: str,
             action: Actions = None,
             nargs: Union[int, Nargs] = None,
             const: T = None,
             default: T = None,
             type: Union[Type, Callable[[str], T]] = None,
             choices: Sequence[str] = None,
             required: bool = None,
             help: str = None,
             group: str = None,
             ex_group: str = None,
             metavar: str = None,
             gt: int | float = None,
             lt: int | float = None,
             max_length: int = None,
             min_length: int = None,
             validator: Callable[[Any], Any] = None) -> T:
    pass


def argument(*options: str, **kwargs):
    """create an argument attribute.

    Example:

    >>> class Example:
    ...     # create a bool flag
    ...     bool_flag: bool = argument('-f')
    ...     # create a single value option
    ...     str_value: str = argument('-a', metavar='VALUE')
    ...     # create a single value option with type auto-casting
    ...     int_value: int = argument('-i', metavar='VALUE')
    ...     # create a position argument
    ...     pos_value: str = argument(metavar='VALUE')
    ...     # create a multiple value option
    ...     list_value: list[str] = argument('-l', metavar='VALUE', nargs=2, action='append')

    Validate Example:

    >>> from neuralib.argp import int_tuple_type, str_tuple_type
    >>> class Example:
    ...     # create a int option that greater than 0
    ...     int_value: int = argument('-i', metavar='VALUE', gt=0)
    ...     # create a tuple option which at least three elements
    ...     tuple_int_value: tuple[int, ...] = argument('-a', type=int_tuple_type, min_length=3)
    ...     # create a tuple option which has callable validator
    ...     tuple_str_value: tuple[str, ...] = argument('-a', type=str_tuple_type, validator=lambda it: it[0] == 'first')

    :param options: options
    :param kwargs: Additional keyword parameters passed to ``argparse.ArgumentParser.add_argument``.
    In addition to standard argparse parameters, the following extra keywords are supported:
        - ``gt``: For numerical scalar values; the value must be greater than this.
        - ``lt``: For numerical scalar values; the value must be less than this.
        - ``min_length``: For list/tuple arguments; the sequence must have at least this many elements.
        - ``max_length``: For list/tuple arguments; the sequence must have at most this many elements.
        - ``validator``: A callable for custom validation. The callable can either:
            - Return a boolean, where True indicates success and False indicates failure (raising a ValueError), or
            - Return a transformed value which will replace the original.
    :return: The constructed Argument descriptor.

    """
    if not all([it.startswith('-') for it in options]):
        raise RuntimeError(f'options should startswith "-". {options}')
    return Argument(*options, **kwargs)


def as_argument(a) -> Argument:
    """cast argument attribute as an :class:`~neuralib.argp.core.Argument` for type checking framework/IDE."""
    if isinstance(a, Argument):
        return a
    raise TypeError


def foreach_arguments(instance: Union[T, type[T]]) -> Iterable[Argument]:
    """iterating all argument attributes in instance.

    This method will initialize Argument.

    :param instance:
    :return:
    """
    if isinstance(instance, type):
        clazz = instance
    else:
        clazz = type(instance)

    arg_set = set()
    for clz in reversed(clazz.mro()):
        if (ann := getattr(clz, '__annotations__', None)) is not None:
            for attr in ann:
                if isinstance((arg := getattr(clazz, attr, None)), Argument) and attr not in arg_set:
                    arg_set.add(attr)
                    yield arg


def new_parser(instance: Union[T, type[T]], reset=False, **kwargs) -> argparse.ArgumentParser:
    """Create ``ArgumentParser`` for instance.

    :param instance:
    :param reset: reset argument attributes. do nothing if *instance* isn't an instance.
    :param kwargs: keywords for creating :class:`argparse.ArgumentParser`.
    :return:
    """
    if isinstance(instance, AbstractParser) or (isinstance(instance, type) and issubclass(instance, AbstractParser)):
        kwargs.setdefault('usage', instance.USAGE)
        kwargs.setdefault('description', instance.DESCRIPTION)
        kwargs.setdefault('formatter_class', argparse.RawTextHelpFormatter)
        epilog = instance.EPILOG
        if callable(epilog):
            epilog = epilog()
        kwargs.setdefault('epilog', epilog)

    ap = argparse.ArgumentParser(**kwargs)

    groups: dict[str, list[Argument]] = collections.defaultdict(list)

    # setup non-grouped arguments
    mu_ex_groups: dict[str, argparse._ActionsContainer] = {}
    for arg in foreach_arguments(instance):
        if instance is not None and not isinstance(instance, type) and reset:
            arg.__delete__(instance)

        if arg.group is not None:
            groups[arg.group].append(arg)
            continue
        elif arg.ex_group is not None:
            try:
                tp = mu_ex_groups[arg.ex_group]
            except KeyError:
                # XXX current Python does not support add title and description into mutually exclusive group
                #   so the message in ex_group is dropped.
                mu_ex_groups[arg.ex_group] = tp = ap.add_mutually_exclusive_group()

            if arg.required:
                tp.required = True
        else:
            tp = ap

        arg.add_argument(tp, instance)

    # setup grouped arguments
    for group, args in groups.items():
        pp = ap.add_argument_group(group)
        mu_ex_groups: dict[str, argparse._ActionsContainer] = {}

        for arg in args:
            if arg.ex_group is not None:
                try:
                    tp = mu_ex_groups[arg.ex_group]
                except KeyError:
                    mu_ex_groups[arg.ex_group] = tp = pp.add_mutually_exclusive_group()

                if arg.required:
                    tp.required = True
            else:
                tp = pp

            arg.add_argument(tp, instance)

    return ap


def new_command_parser(parsers: dict[str, Union[AbstractParser, type[AbstractParser]]],
                       usage: str = None,
                       description: str = None,
                       reset=False) -> argparse.ArgumentParser:
    """Create ``ArgumentParser`` for :class:`~neuralib.argp.core.AbstractParser` s.

    :param parsers: dict of command to :class:`~neuralib.argp.core.AbstractParser`.
    :param usage: parser usage
    :param description: parser description
    :param reset: reset argument attributes. do nothing if *parsers*'s value isn't an instance.
    :return:
    """
    ap = argparse.ArgumentParser(usage=usage, description=description)
    sp = ap.add_subparsers()

    for cmd, pp in parsers.items():
        ppap = new_parser(pp, reset=reset)
        ppap.set_defaults(main=pp)
        sp.add_parser(cmd, help=pp.DESCRIPTION, parents=[ppap], add_help=False)

    return ap


def set_options(instance: T, result: argparse.Namespace) -> T:
    """set argument attributes from ``argparse.Namespace`` .

    :param instance:
    :param result:
    :return: *instance* itself.
    """
    for arg in foreach_arguments(instance):
        try:
            value = getattr(result, arg.attr)
        except AttributeError:
            pass
        else:
            arg.__set__(instance, value)

    return instance


def parse_args(instance: T, args: list[str] = None) -> T:
    """parsing the commandline input *args* and set the argument attributes.

    :param instance:
    :param args: commandline inputs
    :return:
    """
    return set_options(instance, new_parser(instance, reset=True).parse_args(args))


def parse_command_args(parsers: dict[str, Union[AbstractParser, type[AbstractParser]]],
                       args: list[str] = None,
                       usage: str = None,
                       description: str = None,
                       run_main=True) -> Optional[AbstractParser]:
    """Create ``argparse.ArgumentParser`` for :class:`~neuralib.argp.core.AbstractParser` s.
    Then parsing the commandline input *args* and setting up correspond :class:`~neuralib.argp.core.AbstractParser`.

    :param parsers: dict of command to :class:`~neuralib.argp.core.AbstractParser`.
    :param args: commandline inputs
    :param usage: parser usage
    :param description: parser description.
    :param run_main: run :meth:`~neuralib.argp.core.AbstractParser.run()`
    :return: used :class:`~neuralib.argp.core.AbstractParser`
    """
    ap = new_command_parser(parsers, usage, description, reset=True)
    res = ap.parse_args(args)

    pp: AbstractParser = getattr(res, 'main', None)
    if isinstance(pp, type):
        pp = pp()

    if pp is not None:
        set_options(pp, res)

    if run_main:
        if pp is not None:
            pp.post_parsing()
            pp.run()
        else:
            from rich import print
            print(f'[bold red]should be one of {", ".join(parsers.keys())}')

    return pp


def print_help(instance: T):
    """print help to stdout"""
    new_parser(instance).print_help(sys.stdout)


def with_defaults(instance: T) -> T:
    """Initialize all argument attributes by assign the default value if provided.

    :param instance:
    :return: *instance* itself
    """
    for arg in foreach_arguments(instance):
        ck = arg.complete_kwargs()
        try:
            value = ck['default']
        except KeyError:
            if 'action' in ck:
                if ck['action'] == 'store_true':
                    arg.__set__(instance, False)
                else:
                    arg.__set__(instance, True)
            else:
                arg.__set__(instance, None)
        else:
            arg.__set__(instance, value)
    return instance


def as_dict(instance: T) -> dict[str, Any]:
    """collect all argument attributes into a dictionary with attribute name to its value.

    :param instance:
    :return:
    """
    ret = {}
    for arg in foreach_arguments(instance):
        try:
            value = arg.__get__(instance)
        except AttributeError:
            pass
        else:
            ret[arg.attr] = value
    return ret


def copy_argument(opt: T, ref, **kwargs) -> T:
    """copy argument from ref to opt

    :param opt
    :param ref:
    :param kwargs:
    :return:
    """
    shadow = ShadowOption(ref, **kwargs)

    for arg in foreach_arguments(opt):
        try:
            value = getattr(shadow, arg.attr)
        except AttributeError:
            pass
        else:
            # print('set', arg.attr, value)
            arg.__set__(opt, value)
    return opt


class ShadowOption:
    """Shadow options, used to pass wrapped :class:`AbstractOptions`
    """

    def __init__(self, ref, **kwargs):
        self.__ref = ref
        self.__kwargs = kwargs

    def __getattr__(self, attr: str):
        if attr in self.__kwargs:
            return self.__kwargs[attr]

        if attr.startswith('_') and attr[1:] in self.__kwargs:
            return self.__kwargs[attr[1:]]

        if hasattr(self.__ref, attr):
            return getattr(self.__ref, attr)

        raise AttributeError(attr)<|MERGE_RESOLUTION|>--- conflicted
+++ resolved
@@ -3,11 +3,8 @@
 import argparse
 import collections
 import sys
-<<<<<<< HEAD
+from types import UnionType
 import warnings
-=======
-from types import UnionType
->>>>>>> 6fa7371d
 from typing import (
     Iterable, Sequence, Type, TypeVar, Union, Literal, Callable,
     overload, get_origin, get_args, Any, Optional, get_type_hints
